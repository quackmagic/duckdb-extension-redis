<img src="https://github.com/user-attachments/assets/46a5c546-7e9b-42c7-87f4-bc8defe674e0" width=250 />

# DuckDB Redis Client Extension
This extension provides Redis client functionality for DuckDB, allowing you to interact with a Redis server directly from SQL queries.

> Experimental: USE AT YOUR OWN RISK!

## Features
Currently supported Redis operations:
- String operations: `GET`, `SET`
- Hash operations: `HGET`, `HSET`
- List operations: `LPUSH`, `LRANGE`
<<<<<<< HEAD
- Batch operations: `MGET`, `SCAN`
=======

>>>>>>> 0e88222c

## Installation
```sql
INSTALL redis FROM community;
LOAD redis;
```

## Usage
### Setting up Redis Connection
First, create a secret to store your Redis connection details:
<<<<<<< HEAD
```sql
-- Create a Redis connection secret
CALL redis_create_secret('my_redis', {
    'host': 'localhost',
    'port': '6379',
    'password': 'optional_password'
});

-- For cloud Redis services (e.g., Redis Labs)
CALL redis_create_secret('redis_cloud', {
    'host': 'redis-xxxxx.cloud.redislabs.com',
    'port': '16379',
    'password': 'your_password'
});
```

### String Operations
```sql
-- Set a value
SELECT redis_set('user:1', 'John Doe', 'my_redis') as result;

-- Get a value
SELECT redis_get('user:1', 'my_redis') as user_name;
=======

```sql
-- Create a Redis connection secret
CREATE SECRET IF NOT EXISTS redis (
        TYPE redis,
        PROVIDER config,
        host 'localhost',
        port '6379',
        password 'optional_password'
    );

-- Create a Redis cloud connection secret
CREATE SECRET IF NOT EXISTS redis (
        TYPE redis,
        PROVIDER config,
        host 'redis-1234.ec2.redns.redis-cloud.com',
        port '16959',
        password 'xxxxxx'
    );
```

### String Operations
```sql
-- Set a value
SELECT redis_set('user:1', 'John Doe', 'redis') as result;

-- Get a value
SELECT redis_get('user:1', 'redis') as user_name;
>>>>>>> 0e88222c

-- Set multiple values in a query
INSERT INTO users (id, name)
SELECT id, redis_set(
    'user:' || id::VARCHAR,
    name,
    'my_redis'
)
FROM new_users;
```

### Hash Operations
<<<<<<< HEAD
```sql
-- Set hash fields
SELECT redis_hset('user:1', 'email', 'john@example.com', 'my_redis');
SELECT redis_hset('user:1', 'age', '30', 'my_redis');

-- Get hash field
SELECT redis_hget('user:1', 'email', 'my_redis') as email;

-- Store user profile as hash
WITH profile(id, field, value) AS (
    VALUES 
        (1, 'name', 'John Doe'),
        (1, 'email', 'john@example.com'),
        (1, 'age', '30')
)
SELECT redis_hset(
    'user:' || id::VARCHAR,
    field,
    value,
    'my_redis'
)
FROM profile;
```

### List Operations
```sql
-- Push items to list
SELECT redis_lpush('mylist', 'first_item', 'my_redis');
SELECT redis_lpush('mylist', 'second_item', 'my_redis');

-- Get range from list (returns comma-separated values)
-- Get all items (0 to -1 means start to end)
SELECT redis_lrange('mylist', 0, -1, 'my_redis') as items;

-- Get first 5 items
SELECT redis_lrange('mylist', 0, 4, 'my_redis') as items;

-- Push multiple items
WITH items(value) AS (
    VALUES ('item1'), ('item2'), ('item3')
)
SELECT redis_lpush('mylist', value, 'my_redis')
FROM items;
```

### Batch Operations
```sql
-- Get multiple keys at once
SELECT redis_mget('key1,key2,key3', 'my_redis') as values;

-- Scan keys matching a pattern
SELECT redis_scan('0', 'user:*', 10, 'my_redis') as result;
-- Returns: "cursor:key1,key2,key3" where cursor is the next position for scanning
-- Use the returned cursor for the next scan until cursor is 0

-- Scan all keys matching a pattern
WITH RECURSIVE scan(cursor, keys) AS (
    -- Initial scan
    SELECT split_part(redis_scan('0', 'user:*', 10, 'my_redis'), ':', 1),
           split_part(redis_scan('0', 'user:*', 10, 'my_redis'), ':', 2)
    UNION ALL
    -- Continue scanning until cursor is 0
    SELECT split_part(redis_scan(cursor, 'user:*', 10, 'my_redis'), ':', 1),
           split_part(redis_scan(cursor, 'user:*', 10, 'my_redis'), ':', 2)
    FROM scan
    WHERE cursor != '0'
)
SELECT keys FROM scan;
```

## Error Handling
The extension functions will throw exceptions with descriptive error messages when:
- Redis secret is not found or invalid
- Unable to connect to Redis server
- Network communication errors occur
- Invalid Redis protocol responses are received

## Building from Source
Follow the standard DuckDB extension build process:
=======
```sql
-- Set hash fields
SELECT redis_hset('user:1', 'email', 'john@example.com', 'redis');
SELECT redis_hset('user:1', 'age', '30', 'redis');

-- Get hash field
SELECT redis_hget('user:1', 'email', 'redis') as email;

-- Store user profile as hash
WITH profile(id, field, value) AS (
    VALUES 
        (1, 'name', 'John Doe'),
        (1, 'email', 'john@example.com'),
        (1, 'age', '30')
)
SELECT redis_hset(
    'user:' || id::VARCHAR,
    field,
    value,
    'redis'
)
FROM profile;
```

### List Operations
```sql
-- Push items to list
SELECT redis_lpush('mylist', 'first_item', 'redis');
SELECT redis_lpush('mylist', 'second_item', 'redis');
>>>>>>> 0e88222c

-- Get range from list (returns comma-separated values)
-- Get all items (0 to -1 means start to end)
SELECT redis_lrange('mylist', 0, -1, 'redis') as items;

-- Get first 5 items
SELECT redis_lrange('mylist', 0, 4, 'redis') as items;

-- Push multiple items
WITH items(value) AS (
    VALUES ('item1'), ('item2'), ('item3')
)
SELECT redis_lpush('mylist', value, 'redis')
FROM items;
```

<<<<<<< HEAD
## Future Enhancements
Planned features include:
- Additional Redis commands (SADD, SMEMBERS, etc.)
- Batch operations using Redis pipelines
- Connection timeout handling

# DuckDB Extension Template
This repository contains a template for creating a DuckDB extension. The main goal of this template is to allow users to easily develop, test and distribute their own DuckDB extension. The main branch of the template is always based on the latest stable DuckDB allowing you to try out your extension right away.
=======
## Error Handling
The extension functions will throw exceptions with descriptive error messages when:
- Redis secret is not found or invalid
- Unable to connect to Redis server
- Network communication errors occur
- Invalid Redis protocol responses are received

## Building from Source
Follow the standard DuckDB extension build process:
>>>>>>> 0e88222c

```sh
# Install vcpkg dependencies
./vcpkg/vcpkg install boost-asio

# Build the extension
make
```

## Future Enhancements
Planned features include:
- Table functions for scanning Redis keys
- Additional Redis commands (SADD, SMEMBERS, etc.)
- Batch operations using Redis pipelines
- Connection timeout handling
<|MERGE_RESOLUTION|>--- conflicted
+++ resolved
@@ -1,3 +1,9 @@
+<img src="https://github.com/user-attachments/assets/46a5c546-7e9b-42c7-87f4-bc8defe674e0" width=250 />
+
+# DuckDB Redis Client Extension
+This extension provides Redis client functionality for DuckDB, allowing you to interact with a Redis server directly from SQL queries.
+
+> Experimental: USE AT YOUR OWN RISK!
 <img src="https://github.com/user-attachments/assets/46a5c546-7e9b-42c7-87f4-bc8defe674e0" width=250 />
 
 # DuckDB Redis Client Extension
@@ -10,14 +16,12 @@
 - String operations: `GET`, `SET`
 - Hash operations: `HGET`, `HSET`
 - List operations: `LPUSH`, `LRANGE`
-<<<<<<< HEAD
 - Batch operations: `MGET`, `SCAN`
-=======
-
->>>>>>> 0e88222c
 
 ## Installation
 ```sql
+INSTALL redis FROM community;
+LOAD redis;
 INSTALL redis FROM community;
 LOAD redis;
 ```
@@ -25,7 +29,6 @@
 ## Usage
 ### Setting up Redis Connection
 First, create a secret to store your Redis connection details:
-<<<<<<< HEAD
 ```sql
 -- Create a Redis connection secret
 CALL redis_create_secret('my_redis', {
@@ -43,55 +46,28 @@
 ```
 
 ### String Operations
+### String Operations
 ```sql
 -- Set a value
 SELECT redis_set('user:1', 'John Doe', 'my_redis') as result;
 
 -- Get a value
 SELECT redis_get('user:1', 'my_redis') as user_name;
-=======
-
-```sql
--- Create a Redis connection secret
-CREATE SECRET IF NOT EXISTS redis (
-        TYPE redis,
-        PROVIDER config,
-        host 'localhost',
-        port '6379',
-        password 'optional_password'
-    );
-
--- Create a Redis cloud connection secret
-CREATE SECRET IF NOT EXISTS redis (
-        TYPE redis,
-        PROVIDER config,
-        host 'redis-1234.ec2.redns.redis-cloud.com',
-        port '16959',
-        password 'xxxxxx'
-    );
-```
-
-### String Operations
-```sql
--- Set a value
-SELECT redis_set('user:1', 'John Doe', 'redis') as result;
-
--- Get a value
-SELECT redis_get('user:1', 'redis') as user_name;
->>>>>>> 0e88222c
 
 -- Set multiple values in a query
 INSERT INTO users (id, name)
 SELECT id, redis_set(
+INSERT INTO users (id, name)
+SELECT id, redis_set(
     'user:' || id::VARCHAR,
     name,
+    'my_redis'
     'my_redis'
 )
 FROM new_users;
 ```
 
 ### Hash Operations
-<<<<<<< HEAD
 ```sql
 -- Set hash fields
 SELECT redis_hset('user:1', 'email', 'john@example.com', 'my_redis');
@@ -171,73 +147,6 @@
 
 ## Building from Source
 Follow the standard DuckDB extension build process:
-=======
-```sql
--- Set hash fields
-SELECT redis_hset('user:1', 'email', 'john@example.com', 'redis');
-SELECT redis_hset('user:1', 'age', '30', 'redis');
-
--- Get hash field
-SELECT redis_hget('user:1', 'email', 'redis') as email;
-
--- Store user profile as hash
-WITH profile(id, field, value) AS (
-    VALUES 
-        (1, 'name', 'John Doe'),
-        (1, 'email', 'john@example.com'),
-        (1, 'age', '30')
-)
-SELECT redis_hset(
-    'user:' || id::VARCHAR,
-    field,
-    value,
-    'redis'
-)
-FROM profile;
-```
-
-### List Operations
-```sql
--- Push items to list
-SELECT redis_lpush('mylist', 'first_item', 'redis');
-SELECT redis_lpush('mylist', 'second_item', 'redis');
->>>>>>> 0e88222c
-
--- Get range from list (returns comma-separated values)
--- Get all items (0 to -1 means start to end)
-SELECT redis_lrange('mylist', 0, -1, 'redis') as items;
-
--- Get first 5 items
-SELECT redis_lrange('mylist', 0, 4, 'redis') as items;
-
--- Push multiple items
-WITH items(value) AS (
-    VALUES ('item1'), ('item2'), ('item3')
-)
-SELECT redis_lpush('mylist', value, 'redis')
-FROM items;
-```
-
-<<<<<<< HEAD
-## Future Enhancements
-Planned features include:
-- Additional Redis commands (SADD, SMEMBERS, etc.)
-- Batch operations using Redis pipelines
-- Connection timeout handling
-
-# DuckDB Extension Template
-This repository contains a template for creating a DuckDB extension. The main goal of this template is to allow users to easily develop, test and distribute their own DuckDB extension. The main branch of the template is always based on the latest stable DuckDB allowing you to try out your extension right away.
-=======
-## Error Handling
-The extension functions will throw exceptions with descriptive error messages when:
-- Redis secret is not found or invalid
-- Unable to connect to Redis server
-- Network communication errors occur
-- Invalid Redis protocol responses are received
-
-## Building from Source
-Follow the standard DuckDB extension build process:
->>>>>>> 0e88222c
 
 ```sh
 # Install vcpkg dependencies
@@ -247,9 +156,11 @@
 make
 ```
 
+## Dependencies
+- Boost.Asio (header-only, installed via vcpkg)
+
 ## Future Enhancements
 Planned features include:
-- Table functions for scanning Redis keys
 - Additional Redis commands (SADD, SMEMBERS, etc.)
 - Batch operations using Redis pipelines
 - Connection timeout handling
