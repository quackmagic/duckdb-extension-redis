--- conflicted
+++ resolved
@@ -7,20 +7,10 @@
 
 ## Features
 Currently supported Redis operations:
-<<<<<<< HEAD
 - String operations: `GET`, `SET`
 - Hash operations: `HGET`, `HSET`
 - List operations: `LPUSH`, `LRANGE`
-=======
-- `redis_get(key, host, port, password)`: Retrieves a value from Redis for a given key
-- `redis_set(key, value, host, port, password)`: Sets a value in Redis for a given key
 
-Features:
-- Connection pooling for improved performance
-- Redis authentication support
-- Thread-safe operations
-- Detailed error handling
->>>>>>> 75a26688
 
 ## Installation
 ```sql
@@ -28,26 +18,10 @@
 LOAD redis;
 ```
 
-<<<<<<< HEAD
 ## Usage
 ### Setting up Redis Connection
 First, create a secret to store your Redis connection details:
-=======
-## Usage Examples
-### Connecting with Authentication
-```sql
--- Set a value with authentication
-SELECT redis_set('user:1', 'John Doe', 'localhost', '6379', 'mypassword') as result;
 
--- Get a value with authentication
-SELECT redis_get('user:1', 'localhost', '6379', 'mypassword') as user_name;
-
--- For non-authenticated Redis servers, pass an empty string as password
-SELECT redis_get('user:1', 'localhost', '6379', '') as user_name;
-```
-
-### Setting Values in Redis
->>>>>>> 75a26688
 ```sql
 -- Create a Redis connection secret
 CALL redis_create_secret('my_redis', {
